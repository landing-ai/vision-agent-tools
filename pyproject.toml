--- conflicted
+++ resolved
@@ -26,8 +26,7 @@
 loca = { git = "https://github.com/landing-ai/loca.git", branch = "main", optional = true }
 depth-anything-v2 = { git = "https://github.com/landing-ai/depth-anything-v2.git", branch = "main", optional = true }
 controlnet-aux = {version = "^0.0.9", optional = true}
-lmdeploy = {version = "^0.5.2.post1", optional = true}
-decord = {version = "^0.6.0", optional = true}
+lmdeploy = {version = "^0.5.3", optional = true}
 
 
 [tool.poetry.group.dev.dependencies]
@@ -42,7 +41,7 @@
 griffe-fieldz = "^0.1.2"
 
 [tool.poetry.extras]
-all = ["qreader", "transformers", "scipy", "loca", "depth-anything-v2", "timm", "einops", "controlnet-aux", "lmdeploy", "decord"]
+all = ["qreader", "transformers", "scipy", "loca", "depth-anything-v2", "timm", "einops", "controlnet-aux", "lmdeploy"]
 qr-reader = ["qreader"]
 owlv2 = ["transformers", "scipy"]
 florencev2 = ["transformers", "scipy", "timm", "einops"]
@@ -51,11 +50,8 @@
 nsfw-classification = ["transformers", "scipy"]
 controlnet-aux = ["controlnet-aux"]
 florencev2-qa = ["transformers", "scipy", "timm", "einops"]
-<<<<<<< HEAD
 clip-media-sim = ["transformers"]
-=======
-ixc-25 = ["transformers", "lmdeploy", "decord"]
->>>>>>> b2f5e1e8
+ixc-25 = ["transformers", "lmdeploy"]
 
 
 [build-system]
