--- conflicted
+++ resolved
@@ -1,10 +1,4 @@
 from enum import Enum
-<<<<<<< HEAD
-from typing import Annotated
-from annotated_types import Len
-=======
-from typing import List
->>>>>>> 0c6c07f9
 
 import numpy as np
 from PIL import Image
