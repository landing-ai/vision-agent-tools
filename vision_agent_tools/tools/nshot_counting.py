import os

# Run this line before loading torch
os.environ["PYTORCH_ENABLE_MPS_FALLBACK"] = "1"

import os.path as osp
from typing import Any, Optional, Union

import torch
from loca.loca import LOCA
<<<<<<< HEAD
from PIL import Image
from pydantic import BaseModel
from torch import nn
from torchvision import transforms as T

from vision_agent_tools.tools.shared_types import BaseTool, Device

from .utils import CHECKPOINT_DIR, download
=======
from .utils import download, CHECKPOINT_DIR
from typing import Optional, Any
from torch import nn
from torchvision import transforms as T
from pydantic import BaseModel
from vision_agent_tools.shared_types import BaseTool
>>>>>>> 03e3543b


class CountingDetection(BaseModel):
    """
    Represents an inference result from the LOCA model.

    Attributes:
        count (int): The predicted number of detected objects.
        masks (list[Any]): A list of numpy arrays representing the masks
                        of the detected objects in the image.
    """

    count: int
    heat_map: Any


class NShotCounting(BaseTool):
    """
    Tool for object counting using the zeroshot and n-shot versions of the LOCA model from the paper
    [A Low-Shot Object Counting Network With Iterative Prototype Adaptation ](https://github.com/djukicn/loca).

    """

    _CHECKPOINT_DIR = CHECKPOINT_DIR

    def __init__(self, zero_shot=True, img_size=512) -> None:
        """
        Initializes the LOCA model.

        Args:
            img_size (int): Size of the input image.

        """
        if not osp.exists(self._CHECKPOINT_DIR):
            os.makedirs(self._CHECKPOINT_DIR)

        ZSHOT_CHECKPOINT = (
            "https://drive.google.com/file/d/11-gkybBmBhQF2KZyo-c2-4IGUmor_JMu/view?usp=sharing",
            "count_zero_shot.pt",
        )
        FSHOT_CHECKPOINT = (
            "https://drive.google.com/file/d/1rTG7AjGmasfOYFm-ZzSbVQH9daYgOoIS/view?usp=sharing",
            "count_few_shot.pt",
        )

        # init model
        self._model = LOCA(
            image_size=img_size,
            num_encoder_layers=3,
            num_ope_iterative_steps=3,
            num_objects=3 if zero_shot else 1,
            zero_shot=zero_shot,
            emb_dim=256,
            num_heads=8,
            kernel_dim=3,
            backbone_name="resnet50",
            swav_backbone=True,
            train_backbone=False,
            reduction=8,
            dropout=0.1,
            layer_norm_eps=1e-5,
            mlp_factor=8,
            norm_first=True,
            activation=nn.GELU,
            norm=True,
        )

        self.device = (
            "cuda"
            if torch.cuda.is_available()
            else "mps"
            if torch.backends.mps.is_available()
            else "cpu"
        )

        if zero_shot:
            self.model_checkpoint_path = download(
                url=ZSHOT_CHECKPOINT[0],
                path=os.path.join(self._CHECKPOINT_DIR, ZSHOT_CHECKPOINT[1]),
            )
        else:
            self.model_checkpoint_path = download(
                url=FSHOT_CHECKPOINT[0],
                path=os.path.join(self._CHECKPOINT_DIR, FSHOT_CHECKPOINT[1]),
            )

        state_dict = torch.load(
            self.model_checkpoint_path, map_location=torch.device(self.device)
        )["model"]
        self._model.load_state_dict(state_dict)
        self._model.to(self.device)
        self._model.eval()
        self.img_size = img_size

    @torch.inference_mode()
    def __call__(
        self,
        image: Image.Image,
        bbox: Optional[list[int]] = None,
    ) -> CountingDetection:
        """
        LOCA injects shape and appearance information into object queries
        to precisely count objects of various sizes in densely and sparsely populated scenarios.
        It also extends to a zeroshot scenario and achieves excellent localization and count errors
        across the entire low-shot spectrum.

        Args:
            image (Image.Image): The input image for object detection.
            bbox (list[int]): A list of four ints representing the bounding box coordinates (xmin, ymin, xmax, ymax)
                        of the detected query in the image.

        Returns:
            CountingDetection: An object type containing:
                - The count of the objects found similar to the bbox query.
                - A list of numpy arrays representing the masks of the objects found.
        """
        if bbox:
            assert len(bbox) == 4, "Bounding box should be in format [x1, y1, x2, y2]"
        image = image.convert("RGB")
        w, h = image.size
        img_t = T.Compose(
            [
                T.ToTensor(),
                T.Resize((self.img_size, self.img_size)),
                T.Normalize(mean=[0.485, 0.456, 0.406], std=[0.229, 0.224, 0.225]),
            ]
        )(image).to(self.device)
        if bbox:
            bbox = (torch.tensor(bbox) / torch.tensor([w, h, w, h]) * self.img_size).to(
                self.device
            )
        else:
            bbox = torch.ones(2, device=self.device)

        out, _ = self._model(img_t[None], bbox[None].unsqueeze(0))

        n_objects = out.flatten(1).sum(dim=1).cpu().numpy().item()

        dmap = (out - torch.min(out)) / (torch.max(out) - torch.min(out)) * 255
        density_map = dmap.squeeze().cpu().numpy().astype("uint8")
        return CountingDetection(count=round(n_objects), heat_map=[density_map])

    def to(self, device: Device):
        self._model.to(device=device.value)<|MERGE_RESOLUTION|>--- conflicted
+++ resolved
@@ -4,27 +4,18 @@
 os.environ["PYTORCH_ENABLE_MPS_FALLBACK"] = "1"
 
 import os.path as osp
-from typing import Any, Optional, Union
+from typing import Any, Optional
 
 import torch
 from loca.loca import LOCA
-<<<<<<< HEAD
 from PIL import Image
 from pydantic import BaseModel
 from torch import nn
 from torchvision import transforms as T
 
-from vision_agent_tools.tools.shared_types import BaseTool, Device
+from vision_agent_tools.shared_types import BaseTool, Device
 
 from .utils import CHECKPOINT_DIR, download
-=======
-from .utils import download, CHECKPOINT_DIR
-from typing import Optional, Any
-from torch import nn
-from torchvision import transforms as T
-from pydantic import BaseModel
-from vision_agent_tools.shared_types import BaseTool
->>>>>>> 03e3543b
 
 
 class CountingDetection(BaseModel):
