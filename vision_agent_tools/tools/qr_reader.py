import numpy as np
from PIL import Image
from pydantic import BaseModel, Field

from qreader import QReader

<<<<<<< HEAD
from vision_agent_tools.tools.shared_types import (
    BaseTool,
    Device,
    Polygon,
    Point,
    BoundingBox,
)
=======
from vision_agent_tools.shared_types import BaseTool, Polygon, Point, BoundingBox
>>>>>>> 03e3543b


class QRCodeDetection(BaseModel):
    """
    Represents a detected QR code.
    """

    confidence: float = Field(
        description="The confidence score associated with the detection (between 0 and 1)"
    )
    text: str = Field(description="The decoded text content of the QR code")
    polygon: Polygon = Field(
        description="A `Polygon` object representing the detected QR code's corner points"
    )
    bounding_box: BoundingBox = Field(
        description="A `BoundingBox` object representing the axis-aligned bounding box coordinates of the detected QR code"
    )
    center: Point = Field(
        description="A `Point` object representing the center coordinates of the detected QR code"
    )


class QRReader(BaseTool):
    """
    This tool utilizes the `qreader` library to detect QR codes within an input image.
    It returns a list of `QRCodeDetection` objects for each detected QR code, containing
    the decoded text, confidence score, polygon coordinates, bounding box, and center point.
    """

    def __init__(self):
        """
        Initializes the QR code reader tool.

        Loads the `QReader` instance for QR code detection.
        """

        self.qreader = QReader()

    def __call__(self, image: Image.Image) -> list[QRCodeDetection]:
        """
        Detects QR codes in an image.

        Args:
            image (Image.Image): The input image for QR code detection.

        Returns:
            list[QRCodeDetection]: A list of `QRCodeDetection` objects containing
                                   information about each detected QR code, or an empty list if none are found.
        """

        image_array: np.ndarray[np.uint8, np.dtype[np.uint8]] = np.array(image)

        all_text, all_meta = self.qreader.detect_and_decode(
            image=image_array, return_detections=True
        )

        detections = [
            QRCodeDetection(
                confidence=meta["confidence"],
                text=text,
                polygon=Polygon(
                    points=[Point(x=point[0], y=point[1]) for point in meta["quad_xy"]]
                ),
                bounding_box=BoundingBox(
                    x_min=meta["bbox_xyxy"][0],
                    y_min=meta["bbox_xyxy"][1],
                    x_max=meta["bbox_xyxy"][2],
                    y_max=meta["bbox_xyxy"][3],
                ),
                center=Point(x=meta["cxcy"][0], y=meta["cxcy"][1]),
            )
            for text, meta in zip(all_text, all_meta)
        ]
        return detections

    def to(self, device: Device):
        self.qreader.detector.model.to(device=device.value)<|MERGE_RESOLUTION|>--- conflicted
+++ resolved
@@ -1,20 +1,15 @@
 import numpy as np
 from PIL import Image
 from pydantic import BaseModel, Field
-
 from qreader import QReader
 
-<<<<<<< HEAD
-from vision_agent_tools.tools.shared_types import (
+from vision_agent_tools.shared_types import (
     BaseTool,
+    BoundingBox,
     Device,
+    Point,
     Polygon,
-    Point,
-    BoundingBox,
 )
-=======
-from vision_agent_tools.shared_types import BaseTool, Polygon, Point, BoundingBox
->>>>>>> 03e3543b
 
 
 class QRCodeDetection(BaseModel):
