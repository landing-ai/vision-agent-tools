--- conflicted
+++ resolved
@@ -97,11 +97,7 @@
         images: List[Image.Image] | None = None,
         video: VideoNumpy | None = None,
         prompt: str | None = "",
-<<<<<<< HEAD
-        batch_size: int = 5,
-=======
         batch_size: Annotated[int, Field(ge=1, le=10)] = 5,
->>>>>>> a340a6a1
     ) -> Any:
         """
         Performs inference on the Florence-2 model based on the provided task, images, video (optional), and prompt.
