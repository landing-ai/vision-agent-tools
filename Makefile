SHELL := /bin/bash
POETRY := poetry

all: install test

install:
	# Install all dependencies
	$(POETRY) install -E all
	pip install timm flash-attn

install-qr-reader:
	# Install qr-reader dependencies only
	sudo apt update
	sudo apt-get install -y libzbar0
	$(POETRY) install -E qr-reader --no-interaction

install-owlv2:
	# Install owlv2 dependencies only
	$(POETRY) install -E owlv2 --no-interaction

install-zeroshot-counting:
	# Install loca dependencies only
	$(POETRY) install -E loca-model

install-depth-anything-v2:
	# Install depth-anything-v2 dependencies only
	$(POETRY) install -E depth-anything-v2-model --no-interaction

install-florencev2:
	# Install florencev2 dependencies only
	$(POETRY) install -E florencev2 --no-interaction
	pip install timm flash-attn

install-nsfw-classification:
	# Install nsfw_classification dependencies only
	$(POETRY) install -E nsfw-classification --no-interaction

test:
	# Run all unit tests (experimental due posible dependencies conflict)
	$(POETRY) run pytest tests

serve/docs:
	# Start the documentation server
	$(POETRY) run mkdocs serve

build/docs:
	# Builds the documentation
	$(POETRY) run mkdocs build -d site

test-qr-reader:
	# Run qr-reader unit tests
	$(POETRY) run pytest tests/tools/test_qr_reader.py

test-owlv2:
	# Run owlv2 unit tests
	$(POETRY) run pytest tests/tools/test_owlv2.py

test-zeroshot-counting:
	# Run zeroshot-counting unit tests
	$(POETRY) run pytest tests/tools/test_loca.py

test-depth-anything-v2:
	# Run depth-anything-v2 unit tests
	$(POETRY) run pytest tests/tools/test_depth_anything_v2.py

test-florencev2:
	# Run florencev2 unit tests
	$(POETRY) run pytest tests/tools/test_florencev2.py

<<<<<<< HEAD
test-model-manager:
	# Run Shared Model Manager tests
	$(POETRY) run pytest tests/tools/test_shared_model_manager.py
=======
test-nsfw-classification:
	# Run nsfw_classification unit tests
	$(POETRY) run pytest tests/tools/test_nsfw_classification.py
>>>>>>> 273f3493
<|MERGE_RESOLUTION|>--- conflicted
+++ resolved
@@ -67,12 +67,10 @@
 	# Run florencev2 unit tests
 	$(POETRY) run pytest tests/tools/test_florencev2.py
 
-<<<<<<< HEAD
-test-model-manager:
-	# Run Shared Model Manager tests
-	$(POETRY) run pytest tests/tools/test_shared_model_manager.py
-=======
 test-nsfw-classification:
 	# Run nsfw_classification unit tests
 	$(POETRY) run pytest tests/tools/test_nsfw_classification.py
->>>>>>> 273f3493
+
+test-model-manager:
+	# Run Shared Model Manager tests
+	$(POETRY) run pytest tests/tools/test_shared_model_manager.py