--- conflicted
+++ resolved
@@ -1,6 +1,6 @@
 import pytest
+from PIL import Image
 from pydantic import ValidationError
-from PIL import Image
 
 from vision_agent_tools.models.flux1 import Flux1, Flux1Task, Flux1Config
 
@@ -171,9 +171,6 @@
         assert image.size == (32, 32)
 
 
-<<<<<<< HEAD
-@pytest.fixture(scope="module")
-=======
 def test_image_to_image(model):
     prompt = "pixar style"
     image = Image.open("tests/shared_data/images/chihuahua.png")
@@ -199,7 +196,6 @@
     assert image.size == (32, 32)
 
 
-@pytest.fixture(scope="session")
->>>>>>> cf0e7cfa
+@pytest.fixture(scope="module")
 def model():
     return Flux1()